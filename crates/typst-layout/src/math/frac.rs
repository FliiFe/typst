use typst_library::diag::SourceResult;
<<<<<<< HEAD
use typst_library::foundations::{
    Content, NativeElement, Packed, Resolve, StyleChain, SymbolElem,
};
use typst_library::layout::{Abs, Em, Frame, FrameItem, Point, Size};
use typst_library::math::{BinomElem, FracElem, FracStyle, LrElem};
=======
use typst_library::foundations::{Content, Packed, Resolve, StyleChain, SymbolElem};
use typst_library::layout::{Em, Frame, FrameItem, Point, Size};
use typst_library::math::{BinomElem, EquationElem, FracElem, MathSize};
>>>>>>> bcc71ddb
use typst_library::text::TextElem;
use typst_library::visualize::{FixedStroke, Geometry};
use typst_syntax::Span;

use super::{
    DELIM_SHORT_FALL, FrameFragment, MathContext, style_for_denominator,
    style_for_numerator,
};

const FRAC_AROUND: Em = Em::new(0.1);

/// Lays out a [`FracElem`].
#[typst_macros::time(name = "math.frac", span = elem.span())]
pub fn layout_frac(
    elem: &Packed<FracElem>,
    ctx: &mut MathContext,
    styles: StyleChain,
) -> SourceResult<()> {
    match elem.style.get(styles) {
        FracStyle::Skewed => {
            layout_skewed_frac(ctx, styles, &elem.num, &elem.denom, elem.span())
        }
        FracStyle::Horizontal => layout_horizontal_frac(
            ctx,
            styles,
            &elem.num,
            &elem.denom,
            elem.span(),
            elem.num_deparenthesized.get(styles),
            elem.denom_deparenthesized.get(styles),
        ),
        FracStyle::Vertical => layout_vertical_frac_like(
            ctx,
            styles,
            &elem.num,
            std::slice::from_ref(&elem.denom),
            false,
            elem.span(),
        ),
    }
}

/// Lays out a [`BinomElem`].
#[typst_macros::time(name = "math.binom", span = elem.span())]
pub fn layout_binom(
    elem: &Packed<BinomElem>,
    ctx: &mut MathContext,
    styles: StyleChain,
) -> SourceResult<()> {
    layout_vertical_frac_like(ctx, styles, &elem.upper, &elem.lower, true, elem.span())
}

/// Layout a vertical fraction or binomial.
fn layout_vertical_frac_like(
    ctx: &mut MathContext,
    styles: StyleChain,
    num: &Content,
    denom: &[Content],
    binom: bool,
    span: Span,
) -> SourceResult<()> {
    let constants = ctx.font().math();
    let axis = constants.axis_height.resolve(styles);
    let thickness = constants.fraction_rule_thickness.resolve(styles);
    let size = styles.get(EquationElem::size);
    let shift_up = match size {
        MathSize::Display => constants.fraction_numerator_display_style_shift_up,
        _ => constants.fraction_numerator_shift_up,
    }
    .resolve(styles);
    let shift_down = match size {
        MathSize::Display => constants.fraction_denominator_display_style_shift_down,
        _ => constants.fraction_denominator_shift_down,
    }
    .resolve(styles);
    let num_min = match size {
        MathSize::Display => constants.fraction_num_display_style_gap_min,
        _ => constants.fraction_numerator_gap_min,
    }
    .resolve(styles);
    let denom_min = match size {
        MathSize::Display => constants.fraction_denom_display_style_gap_min,
        _ => constants.fraction_denominator_gap_min,
    }
    .resolve(styles);

    let num_style = style_for_numerator(styles);
    let num = ctx.layout_into_frame(num, styles.chain(&num_style))?;

    let denom_style = style_for_denominator(styles);
    let denom = ctx.layout_into_frame(
        &Content::sequence(
            // Add a comma between each element.
            denom
                .iter()
                .flat_map(|a| [SymbolElem::packed(',').spanned(span), a.clone()])
                .skip(1),
        ),
        styles.chain(&denom_style),
    )?;

    let around = FRAC_AROUND.resolve(styles);
    let num_gap = (shift_up - (axis + thickness / 2.0) - num.descent()).max(num_min);
    let denom_gap =
        (shift_down + (axis - thickness / 2.0) - denom.ascent()).max(denom_min);

    let line_width = num.width().max(denom.width());
    let width = line_width + 2.0 * around;
    let height = num.height() + num_gap + thickness + denom_gap + denom.height();
    let size = Size::new(width, height);
    let num_pos = Point::with_x((width - num.width()) / 2.0);
    let line_pos =
        Point::new((width - line_width) / 2.0, num.height() + num_gap + thickness / 2.0);
    let denom_pos = Point::new((width - denom.width()) / 2.0, height - denom.height());
    let baseline = line_pos.y + axis;

    let mut frame = Frame::soft(size);
    frame.set_baseline(baseline);
    frame.push_frame(num_pos, num);
    frame.push_frame(denom_pos, denom);

    if binom {
        let short_fall = DELIM_SHORT_FALL.resolve(styles);

        let mut left =
            ctx.layout_into_fragment(&SymbolElem::packed('(').spanned(span), styles)?;
        left.stretch_vertical(ctx, height - short_fall);
        left.center_on_axis();
        ctx.push(left);

        ctx.push(FrameFragment::new(styles, frame));

        let mut right =
            ctx.layout_into_fragment(&SymbolElem::packed(')').spanned(span), styles)?;
        right.stretch_vertical(ctx, height - short_fall);
        right.center_on_axis();
        ctx.push(right);
    } else {
        frame.push(
            line_pos,
            FrameItem::Shape(
                Geometry::Line(Point::with_x(line_width)).stroked(
                    FixedStroke::from_pair(
                        styles.get_ref(TextElem::fill).as_decoration(),
                        thickness,
                    ),
                ),
                span,
            ),
        );
        ctx.push(FrameFragment::new(styles, frame));
    }

    Ok(())
}

// Lays out a horizontal fraction
fn layout_horizontal_frac(
    ctx: &mut MathContext,
    styles: StyleChain,
    num: &Content,
    denom: &Content,
    span: Span,
    num_deparen: bool,
    denom_deparen: bool,
) -> SourceResult<()> {
    let num = if num_deparen {
        &LrElem::new(Content::sequence(vec![
            SymbolElem::packed('('),
            num.clone(),
            SymbolElem::packed(')'),
        ]))
        .pack()
    } else {
        num
    };
    let num_frame = ctx.layout_into_fragment(num, styles)?;
    ctx.push(num_frame);

    let mut slash = GlyphFragment::new_char(ctx.font, styles, '/', span)?;
    slash.center_on_axis();
    ctx.push(slash);

    let denom = if denom_deparen {
        &LrElem::new(Content::sequence(vec![
            SymbolElem::packed('('),
            denom.clone(),
            SymbolElem::packed(')'),
        ]))
        .pack()
    } else {
        denom
    };
    let denom_frame = ctx.layout_into_fragment(denom, styles)?;
    ctx.push(denom_frame);

    Ok(())
}

/// Lay out a skewed fraction.
fn layout_skewed_frac(
    ctx: &mut MathContext,
    styles: StyleChain,
    num: &Content,
    denom: &Content,
    span: Span,
) -> SourceResult<()> {
    // Font-derived constants
    let vgap = scaled!(ctx, styles, skewed_fraction_vertical_gap);
    let hgap = scaled!(ctx, styles, skewed_fraction_horizontal_gap);
    let axis = scaled!(ctx, styles, axis_height);
    // let vgap = vgap + axis / 2.0; // LuaTeX behavior

    let num_style = style_for_numerator(styles);
    let num_frame = ctx.layout_into_frame(num, styles.chain(&num_style))?;
    let num_size = num_frame.size();
    let denom_style = style_for_denominator(styles);
    let denom_frame = ctx.layout_into_frame(denom, styles.chain(&denom_style))?;
    let denom_size = denom_frame.size();

    let short_fall = DELIM_SHORT_FALL.resolve(styles);

    // Height of the fraction frame
    // We recalculate this value below if the slash glyph overflows
    let mut fraction_height = num_size.y + denom_size.y + vgap;

    // Build the slash glyph to calculate its size
    let mut slash_frag = GlyphFragment::new_char(ctx.font, styles, '\u{2044}', span)?;
    let pre_stretch_height = slash_frag.size.y;
    slash_frag.stretch_vertical(ctx, fraction_height - short_fall);
    // If the standard slash was not stretchable, try the fraction slash
    if slash_frag.size.y == pre_stretch_height {
        slash_frag = GlyphFragment::new_char(ctx.font, styles, '/', span)?;
        slash_frag.stretch_vertical(ctx, fraction_height - short_fall);
    }
    slash_frag.center_on_axis();
    let slash_frame = slash_frag.into_frame();

    // Adjust the fraction height if the slash overflows
    // Fraction width will be re-calculated later on after we adjusted the x values to avoid
    // overlap with the slash.
    let slash_size = slash_frame.size();
    let vertical_offset = Abs::zero().max(slash_size.y - fraction_height) / 2.0;
    fraction_height.set_max(slash_size.y);

    // Reference points for all three objects, used to place them in the frame.
    let mut slash_center = Point::new(num_size.x + hgap / 2.0, fraction_height / 2.0);
    let mut num_up_left = Point::with_y(vertical_offset);
    let mut denom_up_left = num_up_left + num_size.to_point() + Point::new(hgap, vgap);

    // Check for overlap with the slash glyph. We assume the slash is a straight line without
    // thickness that joins the upper right corner to the lower left corner of slash_frame.
    // Begin with the numerator
    let vec_num_slash = num_up_left + num_size.to_point() - slash_center;
    let mut extra_hgap = Point::zero();
    if vec_num_slash.x.to_raw() * slash_size.y.to_raw()
        + vec_num_slash.y.to_raw() * slash_size.x.to_raw()
        > 0.0
    {
        extra_hgap = Point::with_x(
            vec_num_slash.x
                + vec_num_slash.y * slash_size.x.to_raw() / slash_size.y.to_raw(),
        )
    }
    // Shift slash and denom to the right so that the num no longer overlaps
    slash_center += extra_hgap;
    denom_up_left += extra_hgap;
    // Same with denominator
    let vec_denom_slash = denom_up_left - slash_center;
    extra_hgap = Point::zero();
    if vec_denom_slash.x.to_raw() * slash_size.y.to_raw()
        + vec_denom_slash.y.to_raw() * slash_size.x.to_raw()
        < 0.0
    {
        extra_hgap = -Point::with_x(
            vec_denom_slash.x
                + vec_denom_slash.y * slash_size.x.to_raw() / slash_size.y.to_raw(),
        )
    }
    denom_up_left += extra_hgap;

    // Fraction width
    let mut slash_up_left = slash_center - slash_size.to_point() / 2.0;
    let fraction_width = (denom_up_left.x + denom_size.x)
        .max(slash_center.x + slash_size.x / 2.0)
        - num_up_left.x.min(slash_up_left.x);
    // We have to shift everything right to avoid going in the negatives for the x coordinate
    let horizontal_offset =
        Point::with_x(Abs::zero().max(num_up_left.x - slash_up_left.x));
    slash_up_left += horizontal_offset;
    num_up_left += horizontal_offset;
    denom_up_left += horizontal_offset;

    // Build the final frame
    let mut fraction_frame = Frame::soft(Size::new(fraction_width, fraction_height));

    // Baseline (use axis height to center slash on the axis)
    fraction_frame.set_baseline(fraction_height / 2.0 + axis);

    // Debugging help
    // num_frame.mark_box_in_place();
    // denom_frame.mark_box_in_place();
    // slash_frame.mark_box_in_place();
    // fraction_frame.mark_box_in_place();

    // Numerator, Denominator, Slash
    fraction_frame.push_frame(num_up_left, num_frame);
    fraction_frame.push_frame(denom_up_left, denom_frame);
    fraction_frame.push_frame(slash_up_left, slash_frame);

    ctx.push(FrameFragment::new(styles, fraction_frame));

    Ok(())
}<|MERGE_RESOLUTION|>--- conflicted
+++ resolved
@@ -1,15 +1,11 @@
 use typst_library::diag::SourceResult;
-<<<<<<< HEAD
 use typst_library::foundations::{
     Content, NativeElement, Packed, Resolve, StyleChain, SymbolElem,
 };
 use typst_library::layout::{Abs, Em, Frame, FrameItem, Point, Size};
-use typst_library::math::{BinomElem, FracElem, FracStyle, LrElem};
-=======
-use typst_library::foundations::{Content, Packed, Resolve, StyleChain, SymbolElem};
-use typst_library::layout::{Em, Frame, FrameItem, Point, Size};
-use typst_library::math::{BinomElem, EquationElem, FracElem, MathSize};
->>>>>>> bcc71ddb
+use typst_library::math::{
+    BinomElem, EquationElem, FracElem, FracStyle, LrElem, MathSize,
+};
 use typst_library::text::TextElem;
 use typst_library::visualize::{FixedStroke, Geometry};
 use typst_syntax::Span;
@@ -189,7 +185,9 @@
     let num_frame = ctx.layout_into_fragment(num, styles)?;
     ctx.push(num_frame);
 
-    let mut slash = GlyphFragment::new_char(ctx.font, styles, '/', span)?;
+    // AI
+    let mut slash =
+        ctx.layout_into_fragment(&SymbolElem::packed('/').spanned(span), styles)?;
     slash.center_on_axis();
     ctx.push(slash);
 
@@ -218,9 +216,10 @@
     span: Span,
 ) -> SourceResult<()> {
     // Font-derived constants
-    let vgap = scaled!(ctx, styles, skewed_fraction_vertical_gap);
-    let hgap = scaled!(ctx, styles, skewed_fraction_horizontal_gap);
-    let axis = scaled!(ctx, styles, axis_height);
+    let constants = ctx.font().math();
+    let vgap = constants.skewed_fraction_vertical_gap.resolve(styles);
+    let hgap = constants.skewed_fraction_horizontal_gap.resolve(styles);
+    let axis = constants.axis_height.resolve(styles);
     // let vgap = vgap + axis / 2.0; // LuaTeX behavior
 
     let num_style = style_for_numerator(styles);
@@ -237,12 +236,14 @@
     let mut fraction_height = num_size.y + denom_size.y + vgap;
 
     // Build the slash glyph to calculate its size
-    let mut slash_frag = GlyphFragment::new_char(ctx.font, styles, '\u{2044}', span)?;
-    let pre_stretch_height = slash_frag.size.y;
+    let mut slash_frag =
+        ctx.layout_into_fragment(&SymbolElem::packed('\u{2044}').spanned(span), styles)?;
+    let pre_stretch_height = slash_frag.size().y;
     slash_frag.stretch_vertical(ctx, fraction_height - short_fall);
     // If the standard slash was not stretchable, try the fraction slash
-    if slash_frag.size.y == pre_stretch_height {
-        slash_frag = GlyphFragment::new_char(ctx.font, styles, '/', span)?;
+    if slash_frag.size().y == pre_stretch_height {
+        slash_frag =
+            ctx.layout_into_fragment(&SymbolElem::packed('/').spanned(span), styles)?;
         slash_frag.stretch_vertical(ctx, fraction_height - short_fall);
     }
     slash_frag.center_on_axis();
